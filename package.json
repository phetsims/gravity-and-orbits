--- conflicted
+++ resolved
@@ -1,10 +1,6 @@
 {
   "name": "gravity-and-orbits",
-<<<<<<< HEAD
-  "version": "1.0.0-experimental.1",
-=======
-  "version": "1.0.0-dev.21",
->>>>>>> 953baf9b
+  "version": "1.0.0-experimental.2",
   "license": "GPLv3",
   "repository": {
     "type": "git",
