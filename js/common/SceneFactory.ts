--- conflicted
+++ resolved
@@ -379,12 +379,7 @@
   ], ( time, earthDaysString, patternString ) => {
     const value = ( time / GravityAndOrbitsClock.SECONDS_PER_DAY );
     const fixedValue = Utils.toFixed( value, 0 );
-<<<<<<< HEAD
-    const units = ( fixedValue === '1' ) ? earthDayString : earthDaysString;
-    return StringUtils.format( patternString, fixedValue, units );
-=======
     return StringUtils.format( patternString, fixedValue, earthDaysString );
->>>>>>> 2c37e7fe
   }, {
     tandem: tandem,
     phetioValueType: StringIO
@@ -403,12 +398,7 @@
   ], ( time, earthMinutesString, patternString ) => {
     const value = ( time / SECONDS_PER_MINUTE );
     const fixedValue = Utils.toFixed( value, 0 );
-<<<<<<< HEAD
-    const units = ( fixedValue === '1' ) ? earthMinuteString : earthMinutesString;
-    return StringUtils.format( patternString, fixedValue, units );
-=======
     return StringUtils.format( patternString, fixedValue, earthMinutesString );
->>>>>>> 2c37e7fe
   }, {
     tandem: tandem,
     phetioValueType: StringIO
