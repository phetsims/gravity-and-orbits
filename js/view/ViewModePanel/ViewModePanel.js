/**
 * Copyright 2002-2013, University of Colorado
 * view for view mode panel
 *
 * @author Andrey Zelenkov (Mlearner)
 */

define( function( require ) {
  'use strict';
  var Node = require( 'SCENERY/nodes/Node' );
  var inherit = require( 'PHET_CORE/inherit' );
  var ViewModeOption = require( 'view/ViewModePanel/ViewModeOption' );
  var cartoonIcon = require( 'image!GRAVITY_AND_ORBITS/../images/cartoon_icon.png' );
  var toScaleIcon = require( 'image!GRAVITY_AND_ORBITS/../images/to_scale_icon.png' );

  var cartoonIconImg = require( 'image!GRAVITY_AND_ORBITS/../images/cartoon_icon.png' );
  var toScaleIconImg = require( 'image!GRAVITY_AND_ORBITS/../images/to_scale_icon.png' );

  function ViewModePanel( model, x, y ) {
    var self = this;
    Node.call( this, {x: x, y: y} );

    // add cartoon option
<<<<<<< HEAD
    this.addChild( new ViewModeOption( model, {x: 0, y: 0}, {image: cartoonIconImg, value: model.viewModes[0]} ) );

    // add scale option
    this.addChild( new ViewModeOption( model, {x: 75, y: 0}, {image: toScaleIconImg, value: model.viewModes[1]} ) );
=======
    this.addChild( new ViewModeOption( model, {x: 0, y: 0}, {image: cartoonIcon, value: model.viewModes[0]} ) );

    // add scale option
    this.addChild( new ViewModeOption( model, {x: 75, y: 0}, {image: toScaleIcon, value: model.viewModes[1]} ) );
>>>>>>> 4952d41f
  }

  inherit( Node, ViewModePanel );

  return ViewModePanel;
} );<|MERGE_RESOLUTION|>--- conflicted
+++ resolved
@@ -13,25 +13,15 @@
   var cartoonIcon = require( 'image!GRAVITY_AND_ORBITS/../images/cartoon_icon.png' );
   var toScaleIcon = require( 'image!GRAVITY_AND_ORBITS/../images/to_scale_icon.png' );
 
-  var cartoonIconImg = require( 'image!GRAVITY_AND_ORBITS/../images/cartoon_icon.png' );
-  var toScaleIconImg = require( 'image!GRAVITY_AND_ORBITS/../images/to_scale_icon.png' );
-
   function ViewModePanel( model, x, y ) {
     var self = this;
     Node.call( this, {x: x, y: y} );
 
     // add cartoon option
-<<<<<<< HEAD
-    this.addChild( new ViewModeOption( model, {x: 0, y: 0}, {image: cartoonIconImg, value: model.viewModes[0]} ) );
-
-    // add scale option
-    this.addChild( new ViewModeOption( model, {x: 75, y: 0}, {image: toScaleIconImg, value: model.viewModes[1]} ) );
-=======
     this.addChild( new ViewModeOption( model, {x: 0, y: 0}, {image: cartoonIcon, value: model.viewModes[0]} ) );
 
     // add scale option
     this.addChild( new ViewModeOption( model, {x: 75, y: 0}, {image: toScaleIcon, value: model.viewModes[1]} ) );
->>>>>>> 4952d41f
   }
 
   inherit( Node, ViewModePanel );
