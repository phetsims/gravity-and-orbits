--- conflicted
+++ resolved
@@ -8,12 +8,8 @@
 define( function( require ) {
   'use strict';
 
-<<<<<<< HEAD
-  var resetArrowImg = require( 'image!GRAVITY_AND_ORBITS/../images/reset_arrow.png' );
+  var resetArrowImg = require( 'image!GRAVITY_AND_ORBITS/../images/reset_arrow.svg' );
 
-=======
-  var resetArrowImage = require( 'image!GRAVITY_AND_ORBITS/../images/reset_arrow.svg' );
->>>>>>> 4952d41f
   var Image = require( 'SCENERY/nodes/Image' );
   var Node = require( 'SCENERY/nodes/Node' );
   var inherit = require( 'PHET_CORE/inherit' );
@@ -26,11 +22,7 @@
     // create default view
     var node = new Node( {children: [
       new Rectangle( 0, 0, 25, 25, 5, 5, {fill: '#fff'} ),
-<<<<<<< HEAD
       new Image( resetArrowImg, {x: 2, y: 1} )
-=======
-      new Image( resetArrowImage, {x: 2, y: 1} )
->>>>>>> 4952d41f
     ]} );
 
     // button options
