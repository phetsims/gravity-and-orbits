/**
 * Copyright 2002-2013, University of Colorado
 * view for space station
 *
 * @author Andrey Zelenkov (Mlearner)
 */

define( function( require ) {
  'use strict';
  var inherit = require( 'PHET_CORE/inherit' );
  var Node = require( 'SCENERY/nodes/Node' );
<<<<<<< HEAD

  var spaceStationImg = require( 'image!GRAVITY_AND_ORBITS/../images/space-station.png' );
  var Image = require( 'SCENERY/nodes/Image' );

  function SpaceStation( coords, radius ) {
    var width = spaceStationImg.width / 2, scale = radius / width;
    Node.call( this, coords );

    this.view = new Image( spaceStationImg, {scale: scale, x: -width * scale* 0.75, y: -width * scale * 0.75} );
=======
  var spaceStationImage = require( 'image!GRAVITY_AND_ORBITS/../images/space-station.png' );
  var Image = require( 'SCENERY/nodes/Image' );

  function SpaceStation( coords, radius ) {
    var img = spaceStationImage, width = img.width / 2, scale = radius / width;
    Node.call( this, coords );

    this.view = new Image( img, {scale: scale, x: -width * scale * 0.75, y: -width * scale * 0.75} );
>>>>>>> 4952d41f
    this.addChild( this.view );
  }

  inherit( Node, SpaceStation );

  return SpaceStation;
} );<|MERGE_RESOLUTION|>--- conflicted
+++ resolved
@@ -9,8 +9,6 @@
   'use strict';
   var inherit = require( 'PHET_CORE/inherit' );
   var Node = require( 'SCENERY/nodes/Node' );
-<<<<<<< HEAD
-
   var spaceStationImg = require( 'image!GRAVITY_AND_ORBITS/../images/space-station.png' );
   var Image = require( 'SCENERY/nodes/Image' );
 
@@ -19,16 +17,6 @@
     Node.call( this, coords );
 
     this.view = new Image( spaceStationImg, {scale: scale, x: -width * scale* 0.75, y: -width * scale * 0.75} );
-=======
-  var spaceStationImage = require( 'image!GRAVITY_AND_ORBITS/../images/space-station.png' );
-  var Image = require( 'SCENERY/nodes/Image' );
-
-  function SpaceStation( coords, radius ) {
-    var img = spaceStationImage, width = img.width / 2, scale = radius / width;
-    Node.call( this, coords );
-
-    this.view = new Image( img, {scale: scale, x: -width * scale * 0.75, y: -width * scale * 0.75} );
->>>>>>> 4952d41f
     this.addChild( this.view );
   }
 
